"""
Multi-folder cell inference script for processing multiple cell image directories.
Processes each folder separately and creates both individual and combined results.

Usage:
    python run_multi_folder_inference.py --config configs/binary_config.yaml --img-dir ../results/patch_extraction/bbox0.43/
    python run_multi_folder_inference.py --config configs/ternary_config.yaml --img-dir ../results/patch_extraction/bbox0.43/ --batch-size 8
"""

import argparse
import logging
from pathlib import Path
import torch
import json
from typing import Dict, List, Any
from collections import defaultdict

from classification.config import ClassificationConfig
from classification.memory_efficient import CellClassifier
from classification.analysis import CellAnalyzer

# Set up logging
logging.basicConfig(
    level=logging.INFO,
    format='%(asctime)s - %(name)s - %(levelname)s - %(message)s'
)
logger = logging.getLogger(__name__)


def setup_logging(verbose: bool = False):
    """Setup logging configuration."""
    level = logging.DEBUG if verbose else logging.INFO
    logging.basicConfig(
        level=level,
        format='%(asctime)s - %(name)s - %(levelname)s - %(message)s',
        force=True
    )

def find_cell_folders(base_dir: Path) -> List[Path]:
    """Find all cell folders in the base directory."""
    cell_folders = []
    
    # Look for folders with pattern: image_*/cells
    for item in base_dir.iterdir():
        if item.is_dir() and item.name.startswith('image_'):
            cells_dir = item / 'cells'
            if cells_dir.exists() and cells_dir.is_dir():
                cell_folders.append(cells_dir)
    
    return sorted(cell_folders)


def setup_gpu_environment(args):
    """Setup GPU environment and clear cache if requested."""
    if args.clear_cache and torch.cuda.is_available():
        torch.cuda.empty_cache()
        logger.info("GPU cache cleared")
    
    if torch.cuda.is_available():
        logger.info(f"GPU available: {torch.cuda.get_device_name()}")
        logger.info(f"GPU memory before analysis: {torch.cuda.memory_allocated() / 1024**2:.1f} MB")
        logger.info(f"GPU memory reserved: {torch.cuda.memory_reserved() / 1024**2:.1f} MB")
        try:
            logger.info(f"GPU memory total: {torch.cuda.get_device_properties(0).total_memory / 1024**3:.1f} GB")
        except Exception:
            logger.info("Could not get GPU total memory info")
    else:
        logger.info("GPU not available, using CPU")


def load_classifier(config: ClassificationConfig) -> CellClassifier:
    """Load and initialize the classifier."""
    try:
        classifier = CellClassifier(
            model_path=config.model_path,
            config=config
        )
        
        # Print model info
        model_info = classifier.get_model_info()
        logger.info(f"Model loaded: {model_info['model_name']} ({model_info['classification_mode']} mode)")
        logger.info(f"Device: {model_info['device']}")
        logger.info(f"Number of classes: {model_info['num_classes']}")
        logger.info(f"Image size: {model_info['image_size']}")
        
        return classifier
        
    except Exception as e:
        logger.error(f"Failed to create classifier: {e}")
        raise


<<<<<<< HEAD
def run_analysis(classifier: CellClassifier, config: ClassificationConfig, args) -> dict:
    """Run the main analysis."""
    analyzer = CellAnalyzer(classifier)
=======
def process_single_folder(classifier: MemoryEfficientCellClassifier, 
                         cell_folder: Path, 
                         config: ClassificationConfig, 
                         args) -> Dict[str, Any]:
    """Process a single cell folder."""
    folder_name = cell_folder.parent.name  # e.g., 'image_0_44G5D'
    logger.info(f"\n{'='*60}")
    logger.info(f"Processing folder: {folder_name}")
    logger.info(f"Cell images directory: {cell_folder}")
    logger.info(f"{'='*60}")
>>>>>>> fa74640d
    
    analyzer = CellAnalyzer(classifier)
    
    # Run analysis on this specific folder
    results = analyzer.analyze_image_folder(
        image_dir=cell_folder,
        extensions=args.extensions,
        batch_size=args.batch_size,
        save_individual_results=args.save_individual_results
    )
    
    if not results or 'error' in results:
        logger.error(f"Analysis failed for {folder_name}: {results.get('error', 'Unknown error')}")
        return {
            'folder_name': folder_name,
            'folder_path': str(cell_folder),
            'status': 'failed',
            'error': results.get('error', 'Unknown error'),
            'results': None
        }
    
    # Add folder metadata to results
    results['folder_metadata'] = {
        'folder_name': folder_name,
        'folder_path': str(cell_folder),
        'parent_directory': str(cell_folder.parent)
    }
    
    # Create output directory for this folder
    if config.output_dir:
        folder_output_dir = Path(config.output_dir) / folder_name
    else:
        folder_output_dir = cell_folder.parent.parent / "analysis_results" / folder_name
    
    folder_output_dir.mkdir(parents=True, exist_ok=True)
    
    # Save individual folder results
    individual_results_path = folder_output_dir / f"{folder_name}_analysis_results.json"
    analyzer.save_results(results, individual_results_path)
    
    logger.info(f"✓ Completed analysis for {folder_name}")
    logger.info(f"  Results saved to: {folder_output_dir}")
    
    return {
        'folder_name': folder_name,
        'folder_path': str(cell_folder),
        'output_path': str(folder_output_dir),
        'status': 'success',
        'results': results
    }


def create_combined_summary(all_results: List[Dict], output_dir: Path, config: ClassificationConfig):
    """Create a combined summary of all folder analyses."""
    logger.info("\n" + "="*80)
    logger.info("CREATING COMBINED SUMMARY")
    logger.info("="*80)
    
    # Separate successful and failed results
    successful_results = [r for r in all_results if r['status'] == 'success']
    failed_results = [r for r in all_results if r['status'] == 'failed']
    
    # Initialize combined statistics
    combined_stats = {
        'total_folders_processed': len(all_results),
        'successful_folders': len(successful_results),
        'failed_folders': len(failed_results),
        'success_rate': (len(successful_results) / len(all_results) * 100) if all_results else 0,
        'folder_summaries': {},
        'aggregate_statistics': {
            'total_images_across_all_folders': 0,
            'total_decided_predictions': 0,
            'total_uncertain_predictions': 0,
            'combined_prediction_counts': defaultdict(int),
            'combined_prediction_percentages': {},
            'combined_relative_percentages': defaultdict(int),
            'folder_performance_summary': []
        }
    }
    
    # Process successful results
    total_images_all_folders = 0
    total_decided_all_folders = 0
    combined_prediction_counts = defaultdict(int)
    
    for result in successful_results:
        folder_name = result['folder_name']
        analysis = result['results']
        basic_stats = analysis.get('basic_statistics', {})
        
        # Extract key metrics for this folder
        folder_images = basic_stats.get('total_images_analyzed', 0)
        folder_decided = basic_stats.get('decided_predictions_count', 0)
        folder_uncertain = basic_stats.get('prediction_counts', {}).get('uncertain', 0)
        folder_predictions = basic_stats.get('prediction_counts', {})
        
        # Add to totals
        total_images_all_folders += folder_images
        total_decided_all_folders += folder_decided
        
        # Combine prediction counts
        for pred, count in folder_predictions.items():
            combined_prediction_counts[pred] += count
        
        # Store folder summary
        insights = analysis.get('insights_and_recommendations', {}).get('summary', {})
        combined_stats['folder_summaries'][folder_name] = {
            'total_images': folder_images,
            'decided_predictions': folder_decided,
            'uncertain_predictions': folder_uncertain,
            'decided_percentage': basic_stats.get('decided_predictions_percentage', 0),
            'primary_finding': insights.get('primary_finding', 'N/A'),
            'confidence_assessment': insights.get('confidence_assessment', 'N/A'),
            'prediction_counts': dict(folder_predictions),
            'relative_percentages': basic_stats.get('relative_percentages_excluding_uncertain', {})
        }
        
        # Add to performance summary
        combined_stats['aggregate_statistics']['folder_performance_summary'].append({
            'folder_name': folder_name,
            'images_processed': folder_images,
            'success_rate': basic_stats.get('success_rate', 0),
            'decided_percentage': basic_stats.get('decided_predictions_percentage', 0),
            'primary_finding_short': insights.get('primary_finding', 'N/A')[:50] + '...' if len(insights.get('primary_finding', '')) > 50 else insights.get('primary_finding', 'N/A')
        })
    
    # Calculate combined statistics
    combined_stats['aggregate_statistics']['total_images_across_all_folders'] = total_images_all_folders
    combined_stats['aggregate_statistics']['total_decided_predictions'] = total_decided_all_folders
    combined_stats['aggregate_statistics']['total_uncertain_predictions'] = combined_prediction_counts.get('uncertain', 0)
    combined_stats['aggregate_statistics']['combined_prediction_counts'] = dict(combined_prediction_counts)
    
    # Calculate combined percentages
    if total_images_all_folders > 0:
        combined_stats['aggregate_statistics']['combined_prediction_percentages'] = {
            pred: count / total_images_all_folders * 100 
            for pred, count in combined_prediction_counts.items()
        }
    
    # Calculate relative percentages (excluding uncertain)
    if total_decided_all_folders > 0:
        decided_prediction_counts = {k: v for k, v in combined_prediction_counts.items() if k != 'uncertain'}
        combined_stats['aggregate_statistics']['combined_relative_percentages'] = {
            pred: count / total_decided_all_folders * 100 
            for pred, count in decided_prediction_counts.items()
        }
    
    # Add failed folders info
    if failed_results:
        combined_stats['failed_folders_details'] = [
            {
                'folder_name': r['folder_name'],
                'error': r.get('error', 'Unknown error')
            }
            for r in failed_results
        ]
    
    # Save combined results
    combined_results_path = output_dir / "combined_analysis_results.json"
    with open(combined_results_path, 'w') as f:
        json.dump(combined_stats, f, indent=4, default=str)
    
    # Create comprehensive text summary
    create_text_summary(combined_stats, output_dir, config)
    
    logger.info(f"Combined analysis results saved to: {combined_results_path}")


def create_text_summary(combined_stats: Dict, output_dir: Path, config: ClassificationConfig):
    """Create a comprehensive text summary."""
    summary_path = output_dir / "COMBINED_SUMMARY_REPORT.txt"
    
    with open(summary_path, 'w') as f:
        f.write("="*100 + "\n")
        f.write("MULTI-FOLDER CELL CLASSIFICATION ANALYSIS - COMBINED SUMMARY REPORT\n")
        f.write("="*100 + "\n\n")
        
        # Overall processing summary
        f.write("PROCESSING OVERVIEW:\n")
        f.write("-" * 50 + "\n")
        f.write(f"Classification Mode: {config.classification_mode.upper()}\n")
        f.write(f"Total Folders Found: {combined_stats['total_folders_processed']}\n")
        f.write(f"Successfully Processed: {combined_stats['successful_folders']}\n")
        f.write(f"Failed to Process: {combined_stats['failed_folders']}\n")
        f.write(f"Overall Success Rate: {combined_stats['success_rate']:.1f}%\n\n")
        
        # Aggregate statistics
        agg_stats = combined_stats['aggregate_statistics']
        f.write("AGGREGATE STATISTICS ACROSS ALL FOLDERS:\n")
        f.write("-" * 60 + "\n")
        f.write(f"Total Images Processed: {agg_stats['total_images_across_all_folders']}\n")
        f.write(f"Total Decided Predictions: {agg_stats['total_decided_predictions']}\n")
        f.write(f"Total Uncertain Predictions: {agg_stats['total_uncertain_predictions']}\n")
        f.write(f"Overall Decided Rate: {(agg_stats['total_decided_predictions'] / agg_stats['total_images_across_all_folders'] * 100) if agg_stats['total_images_across_all_folders'] > 0 else 0:.1f}%\n\n")
        
        # Combined prediction distribution
        f.write("COMBINED PREDICTION DISTRIBUTION (ALL FOLDERS):\n")
        f.write("-" * 50 + "\n")
        for pred, count in agg_stats['combined_prediction_counts'].items():
            percentage = agg_stats['combined_prediction_percentages'].get(pred, 0)
            f.write(f"{pred.capitalize()}: {count} ({percentage:.1f}%)\n")
        f.write("\n")
        
        # Relative distribution excluding uncertain
        if agg_stats['combined_relative_percentages']:
            f.write("RELATIVE DISTRIBUTION (EXCLUDING UNCERTAIN - ALL FOLDERS):\n")
            f.write("-" * 60 + "\n")
            f.write(f"Total Decided Across All Folders: {agg_stats['total_decided_predictions']} "
                   f"({(agg_stats['total_decided_predictions'] / agg_stats['total_images_across_all_folders'] * 100) if agg_stats['total_images_across_all_folders'] > 0 else 0:.1f}% of all images)\n")
            
            for pred, percentage in agg_stats['combined_relative_percentages'].items():
                count = agg_stats['combined_prediction_counts'].get(pred, 0)
                f.write(f"{pred.capitalize()}: {count} ({percentage:.1f}% of decided)\n")
            f.write("\n")
        
        # Individual folder performance
        f.write("INDIVIDUAL FOLDER PERFORMANCE:\n")
        f.write("-" * 50 + "\n")
        f.write(f"{'Folder Name':<20} {'Images':<8} {'Decided%':<9} {'Success%':<9} {'Primary Finding':<40}\n")
        f.write("-" * 90 + "\n")
        
        for folder_perf in agg_stats['folder_performance_summary']:
            f.write(f"{folder_perf['folder_name']:<20} "
                   f"{folder_perf['images_processed']:<8} "
                   f"{folder_perf['decided_percentage']:<9.1f} "
                   f"{folder_perf['success_rate']:<9.1f} "
                   f"{folder_perf['primary_finding_short']:<40}\n")
        f.write("\n")
        
        # Detailed folder summaries
        f.write("DETAILED FOLDER ANALYSIS:\n")
        f.write("=" * 50 + "\n\n")
        
        for folder_name, summary in combined_stats['folder_summaries'].items():
            f.write(f"FOLDER: {folder_name}\n")
            f.write("-" * 30 + "\n")
            f.write(f"Total Images: {summary['total_images']}\n")
            f.write(f"Decided Predictions: {summary['decided_predictions']} ({summary['decided_percentage']:.1f}%)\n")
            f.write(f"Uncertain Predictions: {summary['uncertain_predictions']}\n")
            
            f.write(f"\nPrediction Distribution:\n")
            for pred, count in summary['prediction_counts'].items():
                pct = (count / summary['total_images'] * 100) if summary['total_images'] > 0 else 0
                f.write(f"  {pred.capitalize()}: {count} ({pct:.1f}%)\n")
            
            if summary['relative_percentages']:
                f.write(f"\nRelative Distribution (Decided Only):\n")
                for pred, pct in summary['relative_percentages'].items():
                    count = summary['prediction_counts'].get(pred, 0)
                    f.write(f"  {pred.capitalize()}: {count} ({pct:.1f}% of decided)\n")
            
            f.write(f"\nPrimary Finding: {summary['primary_finding']}\n")
            f.write(f"Confidence Assessment: {summary['confidence_assessment']}\n")
            f.write("\n" + "="*50 + "\n\n")
        
        # Failed folders
        if combined_stats.get('failed_folders_details'):
            f.write("FAILED FOLDERS:\n")
            f.write("-" * 20 + "\n")
            for failed in combined_stats['failed_folders_details']:
                f.write(f"Folder: {failed['folder_name']}\n")
                f.write(f"Error: {failed['error']}\n\n")
        
        # Key insights and recommendations
        f.write("KEY INSIGHTS AND RECOMMENDATIONS:\n")
        f.write("-" * 40 + "\n")
        
        # Generate insights based on combined data
        total_images = agg_stats['total_images_across_all_folders']
        decided_rate = (agg_stats['total_decided_predictions'] / total_images * 100) if total_images > 0 else 0
        
        if config.classification_mode == "binary":
            canc_count = agg_stats['combined_prediction_counts'].get('cancerous', 0)
            canc_pct = agg_stats['combined_prediction_percentages'].get('cancerous', 0)
            rel_canc_pct = agg_stats['combined_relative_percentages'].get('cancerous', 0)
            
            f.write(f"• Overall Analysis: {canc_count} cancerous cells detected ({canc_pct:.1f}% of all images)\n")
            f.write(f"• Among decided predictions: {rel_canc_pct:.1f}% are classified as cancerous\n")
            f.write(f"• Decision confidence: {decided_rate:.1f}% of images resulted in confident predictions\n")
            
            if canc_pct > 25:
                f.write(f"• HIGH PRIORITY: Significant cancer prevalence detected across folders\n")
            elif decided_rate < 70:
                f.write(f"• ATTENTION: Low decision confidence suggests need for manual review\n")
            else:
                f.write(f"• Overall results show manageable cancer prevalence with good confidence\n")
        else:
            canc_count = agg_stats['combined_prediction_counts'].get('cancerous', 0)
            fp_count = agg_stats['combined_prediction_counts'].get('false-positive', 0)
            canc_pct = agg_stats['combined_prediction_percentages'].get('cancerous', 0)
            fp_pct = agg_stats['combined_prediction_percentages'].get('false-positive', 0)
            
            f.write(f"• True cancerous cells: {canc_count} ({canc_pct:.1f}% of all images)\n")
            f.write(f"• False-positive detections: {fp_count} ({fp_pct:.1f}% of all images)\n")
            f.write(f"• Decision confidence: {decided_rate:.1f}% of images resulted in confident predictions\n")
            
            if canc_pct > 20:
                f.write(f"• HIGH PRIORITY: Significant true cancer prevalence detected\n")
            if fp_pct > 15:
                f.write(f"• ATTENTION: High false-positive rate may indicate segmentation issues\n")
        
        f.write(f"\n• Processing completed successfully for {combined_stats['success_rate']:.1f}% of folders\n")
        f.write(f"• Total processing covered {total_images} cell images across {combined_stats['successful_folders']} folders\n")
    
    logger.info(f"Comprehensive text summary saved to: {summary_path}")


def print_final_summary(all_results: List[Dict], config: ClassificationConfig):
    """Print final summary to console."""
    successful_results = [r for r in all_results if r['status'] == 'success']
    failed_results = [r for r in all_results if r['status'] == 'failed']
    
    print("\n" + "="*100)
    print("MULTI-FOLDER CELL CLASSIFICATION ANALYSIS - FINAL SUMMARY")
    print("="*100)
    
    print(f"Classification Mode: {config.classification_mode.upper()}")
    print(f"Total Folders Processed: {len(all_results)}")
    print(f"Successful: {len(successful_results)}")
    print(f"Failed: {len(failed_results)}")
    print(f"Success Rate: {len(successful_results) / len(all_results) * 100:.1f}%")
    
    if successful_results:
        total_images = sum(r['results']['basic_statistics']['total_images_analyzed'] 
                          for r in successful_results)
        total_decided = sum(r['results']['basic_statistics']['decided_predictions_count'] 
                           for r in successful_results)
        
        print(f"\nAggregate Results:")
        print(f"Total Images Analyzed: {total_images}")
        print(f"Total Decided Predictions: {total_decided} ({total_decided/total_images*100:.1f}%)")
        
        print(f"\nSuccessful Folders:")
        for result in successful_results:
            folder_stats = result['results']['basic_statistics']
            print(f"  {result['folder_name']}: {folder_stats['total_images_analyzed']} images, "
                  f"{folder_stats['decided_predictions_percentage']:.1f}% decided")
    
    if failed_results:
        print(f"\nFailed Folders:")
        for result in failed_results:
            print(f"  {result['folder_name']}: {result.get('error', 'Unknown error')}")
    
    print("\n" + "="*100)


def print_memory_status():
    """Print final memory status."""
    if torch.cuda.is_available():
        print(f"\nFINAL MEMORY STATUS:")
        print("-" * 50)
        print(f"GPU memory usage: {torch.cuda.memory_allocated() / 1024**2:.1f} MB")
        try:
            print(f"Peak GPU memory reserved: {torch.cuda.max_memory_reserved() / 1024**2:.1f} MB")
        except Exception:
            print("Could not get peak memory info")


def main():
    """Main function for multi-folder processing."""
    parser = argparse.ArgumentParser(
        description="Multi-folder memory-efficient analysis of cell images",
        formatter_class=argparse.ArgumentDefaultsHelpFormatter
    )
    
    # Required arguments
    parser.add_argument("--config", type=str, required=True,
                       help="Path to configuration YAML file")
    parser.add_argument("--img-dir", type=str, 
                       help="Base directory containing image_* folders with cells subdirectories")
    
    # Optional arguments
    parser.add_argument("--output-dir", type=str,
                       help="Directory to save analysis results")
    parser.add_argument("--batch-size", type=int, default=2048,
                       help="Batch size for processing (reduce if getting OOM errors)")
    parser.add_argument("--save-individual-results", action="store_true",
                       help="Save detailed results for each individual image")
    parser.add_argument("--extensions", nargs="+", 
                       default=[".png", ".jpg", ".jpeg", ".tiff", ".tif", ".npy"],
                       help="Image file extensions to process")
    parser.add_argument("--clear-cache", action="store_true",
                       help="Clear GPU cache before starting")
    parser.add_argument("--verbose", action="store_true",
                       help="Enable verbose logging")
    
    args = parser.parse_args()
    
    # Setup logging
    setup_logging(args.verbose)
    
    try:
        # Setup GPU environment
        setup_gpu_environment(args)
        
        # Load configuration
        config = ClassificationConfig.from_yaml(args.config)
        
        # Set output directory
        if args.img_dir:
            config.img_dir = args.img_dir
        if args.output_dir:
            config.output_dir = args.output_dir
        
        # Create main output directory
        main_output_dir = Path(config.output_dir)
        main_output_dir.mkdir(parents=True, exist_ok=True)
        
        logger.info(f"Loaded configuration: {config.classification_mode} mode")
        logger.info(f"Base directory: {config.img_dir}")
        logger.info(f"Output directory: {config.output_dir}")
        
        # Find all cell folders
        base_dir = Path(config.img_dir)
        cell_folders = find_cell_folders(base_dir)
        
        if not cell_folders:
            logger.error(f"No cell folders found in {base_dir}")
            logger.info("Looking for folders with pattern: image_*/cells")
            return
        
        logger.info(f"Found {len(cell_folders)} cell folders to process:")
        for folder in cell_folders:
            logger.info(f"  - {folder.parent.name}/cells ({folder})")
        
        # Load classifier
        classifier = load_classifier(config)
        
        # Process each folder
        all_results = []
        
        for i, cell_folder in enumerate(cell_folders, 1):
            logger.info(f"\n{'#'*80}")
            logger.info(f"PROCESSING FOLDER {i}/{len(cell_folders)}")
            logger.info(f"{'#'*80}")
            
            try:
                result = process_single_folder(classifier, cell_folder, config, args)
                all_results.append(result)
                
                # Clear GPU memory between folders
                if torch.cuda.is_available():
                    torch.cuda.empty_cache()
                
            except Exception as e:
                logger.error(f"Failed to process folder {cell_folder.parent.name}: {e}")
                all_results.append({
                    'folder_name': cell_folder.parent.name,
                    'folder_path': str(cell_folder),
                    'status': 'failed',
                    'error': str(e),
                    'results': None
                })
        
        # Create combined summary
        create_combined_summary(all_results, main_output_dir, config)
        
        # Print final summary
        print_final_summary(all_results, config)
        
        # Print memory status
        print_memory_status()
        
        logger.info("\n" + "="*80)
        logger.info("MULTI-FOLDER ANALYSIS COMPLETED SUCCESSFULLY")
        logger.info("="*80)
        logger.info(f"Individual results saved in: {main_output_dir}")
        logger.info(f"Combined summary: {main_output_dir}/COMBINED_SUMMARY_REPORT.txt")
        logger.info(f"Combined data: {main_output_dir}/combined_analysis_results.json")
        
    except KeyboardInterrupt:
        logger.info("Analysis interrupted by user")
    except Exception as e:
        logger.error(f"Analysis failed with error: {e}")
        if torch.cuda.is_available():
            logger.info(f"GPU memory at error: {torch.cuda.memory_allocated() / 1024**2:.1f} MB")
        raise


if __name__ == "__main__":
    main()<|MERGE_RESOLUTION|>--- conflicted
+++ resolved
@@ -16,7 +16,7 @@
 from collections import defaultdict
 
 from classification.config import ClassificationConfig
-from classification.memory_efficient import CellClassifier
+from classification.inference import CellClassifier
 from classification.analysis import CellAnalyzer
 
 # Set up logging
@@ -90,12 +90,7 @@
         raise
 
 
-<<<<<<< HEAD
-def run_analysis(classifier: CellClassifier, config: ClassificationConfig, args) -> dict:
-    """Run the main analysis."""
-    analyzer = CellAnalyzer(classifier)
-=======
-def process_single_folder(classifier: MemoryEfficientCellClassifier, 
+def process_single_folder(classifier: CellClassifier, 
                          cell_folder: Path, 
                          config: ClassificationConfig, 
                          args) -> Dict[str, Any]:
@@ -105,7 +100,6 @@
     logger.info(f"Processing folder: {folder_name}")
     logger.info(f"Cell images directory: {cell_folder}")
     logger.info(f"{'='*60}")
->>>>>>> fa74640d
     
     analyzer = CellAnalyzer(classifier)
     
